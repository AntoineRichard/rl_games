--- conflicted
+++ resolved
@@ -159,13 +159,10 @@
         self.regularizer = params['mlp']['regularizer']
         self.is_discrete = 'discrete' in params['space']
         self.is_continuous = 'continuous'in params['space']
-<<<<<<< HEAD
         self.value_activation = params.get('value_activation', 'None')
-        self.has_lstm = 'lstm'in params
-=======
         self.normalization = params.get('normalization', None)
         self.has_lstm = 'lstm' in params
->>>>>>> 734d279a
+
         if self.is_continuous:
             self.space_config = params['space']['continuous']
         elif self.is_discrete:
